--- conflicted
+++ resolved
@@ -1,4 +1,4 @@
-import { BellIcon, Home, MoonIcon, SunIcon, Users2 } from "lucide-react";
+import { Home, MoonIcon, SunIcon, Users2 } from "lucide-react";
 import { useContext, useEffect, useState } from "react";
 import { FaDiscord, FaGithub, FaTwitter } from "react-icons/fa";
 import { Button } from "../ui/button";
@@ -128,13 +128,8 @@
                   >
                     <AlertDropdown />
                   </div>
-<<<<<<< HEAD
                   <div className="fixed left-0 top-0 h-screen w-screen"></div>
                 </>
-=======
-                  <div className="h-screen w-screen fixed top-0 left-0"></div>
-                </>,
->>>>>>> cd879912
               );
             }}
           >

--- conflicted
+++ resolved
@@ -3,19 +3,10 @@
 import axios, { AxiosResponse } from "axios";
 import { FlowStyleType, FlowType } from "../../types/flow";
 
-<<<<<<< HEAD
 /**
  * Fetches all objects from the API endpoint.
  *
  * @returns {Promise<AxiosResponse<APIObjectType>>} A promise that resolves to an AxiosResponse containing all the objects.
-=======
-// when serving with static files
-// We need to add /api/v1/ to the url in the axios calls
-
-/**
- * Retrieves all data from the API.
- * @returns {Promise<AxiosResponse<APIObjectType>>} A promise that resolves to an AxiosResponse object containing the API data.
->>>>>>> 4d9ebb78
  */
 export async function getAll(): Promise<AxiosResponse<APIObjectType>> {
   return await axios.get(`/api/v1/all`);
@@ -31,18 +22,6 @@
   return await axios.post(`/api/v1/predict`, data);
 }
 
-<<<<<<< HEAD
-/**
- * Validates code by sending it to an API endpoint.
- *
- * @param {string} code - The code to validate.
- * @returns {Promise<AxiosResponse<errorsTypeAPI>>} A promise that resolves to an AxiosResponse containing the validation results.
- */
-export async function checkCode(
-  code: string
-): Promise<AxiosResponse<errorsTypeAPI>> {
-  return await axios.post("/api/v1/validate/code", { code });
-=======
 export async function postValidateCode(
   code: string
 ): Promise<AxiosResponse<errorsTypeAPI>> {
@@ -54,7 +33,6 @@
   data: any
 ): Promise<AxiosResponse<string>> {
   return await axios.post(`/api/v1/validate/node/${nodeId}`, { data });
->>>>>>> 4d9ebb78
 }
 
 /**
@@ -67,23 +45,6 @@
   template: string
 ): Promise<AxiosResponse<PromptTypeAPI>> {
   return await axios.post("/api/v1/validate/prompt", { template });
-<<<<<<< HEAD
-=======
-}
-
-/**
- * Retrieves the version of the API.
- * @returns {Promise<AxiosResponse<{ version: string }>>} A promise that resolves to an AxiosResponse object containing the API version.
- * @example
- * const response = await getVersion();
- * console.log(response.data.version);
- * // 0.1.0
- */
-export async function getVersion(): Promise<
-  AxiosResponse<{ version: string }>
-> {
-  return await axios.get("/api/v1/version");
->>>>>>> 4d9ebb78
 }
 
 /**

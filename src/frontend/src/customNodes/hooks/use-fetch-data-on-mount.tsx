import { cloneDeep } from "lodash";
import { useEffect } from "react";
import useAlertStore from "../../stores/alertStore";
import { ResponseErrorDetailAPI } from "../../types/api";

const useFetchDataOnMount = (
  data,
  name,
  handleUpdateValues,
  setNode,
<<<<<<< HEAD
  setIsLoading,
=======
  renderTooltips,
  setIsLoading
>>>>>>> 0b584fe7
) => {
  const setErrorData = useAlertStore((state) => state.setErrorData);

  useEffect(() => {
    async function fetchData() {
      if (
        (data.node?.template[name]?.real_time_refresh ||
          data.node?.template[name]?.refresh_button) &&
        // options can be undefined but not an empty array
        (data.node?.template[name]?.options?.length ?? 0) === 0
      ) {
        setIsLoading(true);
        try {
          let newTemplate = await handleUpdateValues(name, data);

          if (newTemplate) {
            setNode(data.id, (oldNode) => {
              let newNode = cloneDeep(oldNode);
              newNode.data = {
                ...newNode.data,
              };
              newNode.data.node.template = newTemplate;
              return newNode;
            });
          }
        } catch (error) {
          let responseError = error as ResponseErrorDetailAPI;

          setErrorData({
            title: "Error while updating the Component",
            list: [responseError.response.data.detail ?? "Unknown error"],
          });
        }
        setIsLoading(false);
      }
    }
    fetchData();
  }, []); // Empty dependency array ensures that this effect runs only once, on mount
};

export default useFetchDataOnMount;<|MERGE_RESOLUTION|>--- conflicted
+++ resolved
@@ -8,12 +8,7 @@
   name,
   handleUpdateValues,
   setNode,
-<<<<<<< HEAD
-  setIsLoading,
-=======
-  renderTooltips,
   setIsLoading
->>>>>>> 0b584fe7
 ) => {
   const setErrorData = useAlertStore((state) => state.setErrorData);
 

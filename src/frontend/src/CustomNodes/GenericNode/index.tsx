--- conflicted
+++ resolved
@@ -1,15 +1,5 @@
-<<<<<<< HEAD
 import { BugAntIcon, Cog6ToothIcon, ExclamationCircleIcon, InformationCircleIcon, TrashIcon } from "@heroicons/react/24/outline";
-import {
-  classNames,
-  nodeColors,
-  nodeIcons,
-  toNormalCase,
-} from "../../utils";
-=======
-import { Cog6ToothIcon, TrashIcon } from "@heroicons/react/24/outline";
 import { classNames, nodeColors, nodeIcons, toNormalCase } from "../../utils";
->>>>>>> 2b5e3c9b
 import ParameterComponent from "./components/parameterComponent";
 import { typesContext } from "../../contexts/typesContext";
 import { useContext, useState, useEffect, useRef, Fragment } from "react";
@@ -28,7 +18,6 @@
 	data: NodeDataType;
 	selected: boolean;
 }) {
-<<<<<<< HEAD
   const { setErrorData } = useContext(alertContext);
   const showError = useRef(true);
   const { types, deleteNode } = useContext(typesContext);
@@ -40,19 +29,6 @@
   const { save } = useContext(TabsContext);
   const { reactFlowInstance } = useContext(typesContext);
   const [params, setParams] = useState([]);
-=======
-	const { setErrorData } = useContext(alertContext);
-	const showError = useRef(true);
-	const { types, deleteNode } = useContext(typesContext);
-	const { openPopUp } = useContext(PopUpContext);
-	const Icon = nodeIcons[types[data.type]];
-	const [validationStatus, setValidationStatus] = useState("idle");
-	// State for outline color
-	const [isValid, setIsValid] = useState(false);
-	const { save } = useContext(TabsContext);
-	const { reactFlowInstance } = useContext(typesContext);
-	const [params, setParams] = useState([]);
->>>>>>> 2b5e3c9b
 
 	useEffect(() => {
 		if (reactFlowInstance) {
@@ -71,25 +47,6 @@
 					body: JSON.stringify(reactFlowInstance.toObject()),
 				});
 
-				if (response.status === 200) {
-					setValidationStatus("success");
-				} else if (response.status === 500) {
-					setValidationStatus("error");
-				}
-			} catch (error) {
-				// console.error("Error validating node:", error);
-				setValidationStatus("error");
-			}
-		}, 1000), // Adjust the debounce delay (500ms) as needed
-		[reactFlowInstance, data.id]
-	);
-	useEffect(() => {
-		if (params.length > 0) {
-			validateNode();
-		}
-	}, [params, validateNode]);
-
-<<<<<<< HEAD
         if (response.status === 200) {
           let jsonResponse = await response.json();
           let jsonResponseParsed = await JSON.parse(jsonResponse);
@@ -120,14 +77,6 @@
       setIsValid(false);
     }
   }, [validationStatus]);
-=======
-	useEffect(() => {
-		if (validationStatus === "success") {
-			setIsValid(true);
-		} else {
-			setIsValid(false);
-		}
-	}, [validationStatus]);
 
 	if (!Icon) {
 		if (showError.current) {
@@ -141,66 +90,7 @@
 		deleteNode(data.id);
 		return;
 	}
->>>>>>> 2b5e3c9b
-
-	return (
-		<div
-			className={classNames(
-				isValid ? "animate-pulse-green" : "border-red-outline",
-				selected ? "border border-blue-500" : "border dark:border-gray-700",
-				"prompt-node relative bg-white dark:bg-gray-900 w-96 rounded-lg flex flex-col justify-center"
-			)}
-		>
-			<div className="w-full dark:text-white flex items-center justify-between p-4 gap-8 bg-gray-50 rounded-t-lg dark:bg-gray-800 border-b dark:border-b-gray-700 ">
-				<div className="w-full flex items-center truncate gap-4 text-lg">
-					<Icon
-						className="w-10 h-10 p-1 rounded"
-						style={{
-							color: nodeColors[types[data.type]] ?? nodeColors.unknown,
-						}}
-					/>
-					<div className="truncate">{data.type}</div>
-				</div>
-				<div className="flex gap-3">
-					<button
-						className="relative"
-						onClick={(event) => {
-							event.preventDefault();
-							openPopUp(<NodeModal data={data} />);
-						}}
-					>
-						<div className=" absolute text-red-600 -top-2 -right-1">
-							{Object.keys(data.node.template).some(
-								(t) =>
-									data.node.template[t].advanced &&
-									data.node.template[t].required
-							)
-								? " *"
-								: ""}
-						</div>
-						<Cog6ToothIcon
-							className={classNames(
-								Object.keys(data.node.template).some(
-									(t) =>
-										data.node.template[t].advanced && data.node.template[t].show
-								)
-									? ""
-									: "hidden",
-								"w-6 h-6  dark:text-gray-500  hover:animate-spin"
-							)}
-						></Cog6ToothIcon>
-					</button>
-					<button
-						onClick={() => {
-							deleteNode(data.id);
-						}}
-					>
-						<TrashIcon className="w-6 h-6 hover:text-red-500 dark:text-gray-500 dark:hover:text-red-500"></TrashIcon>
-					</button>
-				</div>
-			</div>
-
-<<<<<<< HEAD
+
   return (
     <div
       className={classNames(
@@ -272,25 +162,12 @@
           {data.node.description}
         </div>
 
-        <>
-          {Object.keys(data.node.template)
-            .filter((t) => t.charAt(0) !== "_")
-            .map((t: string, idx) => (
-              <div key={idx}>
-                {/* {idx === 0 ? (
-=======
-			<div className="w-full h-full py-5">
-				<div className="w-full text-gray-500 px-5 pb-3 text-sm">
-					{data.node.description}
-				</div>
-
 				<>
 					{Object.keys(data.node.template)
 						.filter((t) => t.charAt(0) !== "_")
 						.map((t: string, idx) => (
 							<div key={idx}>
 								{/* {idx === 0 ? (
->>>>>>> 2b5e3c9b
 									<div
 										className={classNames(
 											"px-5 py-2 mt-2 dark:text-white text-center",

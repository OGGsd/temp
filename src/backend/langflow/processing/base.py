from typing import TYPE_CHECKING, List, Union

from langchain.agents.agent import AgentExecutor
from langchain.callbacks.base import BaseCallbackHandler
from langflow.api.v1.callback import AsyncStreamingLLMCallbackHandler, StreamingLLMCallbackHandler
from langflow.processing.process import fix_memory_inputs, format_actions
from langflow.services.deps import get_plugins_service
from loguru import logger

if TYPE_CHECKING:
    from langfuse.callback import CallbackHandler  # type: ignore


def setup_callbacks(sync, trace_id, **kwargs):
    """Setup callbacks for langchain object"""
    callbacks = []
    if sync:
        callbacks.append(StreamingLLMCallbackHandler(**kwargs))
    else:
        callbacks.append(AsyncStreamingLLMCallbackHandler(**kwargs))

    plugin_service = get_plugins_service()
    plugin_callbacks = plugin_service.get_callbacks(_id=trace_id)
    if plugin_callbacks:
        callbacks.extend(plugin_callbacks)
    return callbacks


def get_langfuse_callback(trace_id):
    from langflow.services.deps import get_plugins_service
    from langfuse.callback import CreateTrace

    logger.debug("Initializing langfuse callback")
    if langfuse := get_plugins_service().get("langfuse"):
        logger.debug("Langfuse credentials found")
        try:
<<<<<<< HEAD
            trace = langfuse.trace(CreateTrace(id=trace_id))
=======
            trace = langfuse.trace(CreateTrace(name="langflow-" + trace_id, id=trace_id))
>>>>>>> bcc58cfe
            return trace.getNewHandler()
        except Exception as exc:
            logger.error(f"Error initializing langfuse callback: {exc}")

    return None


def flush_langfuse_callback_if_present(callbacks: List[Union[BaseCallbackHandler, "CallbackHandler"]]):
    """
    If langfuse callback is present, run callback.langfuse.flush()
    """
    for callback in callbacks:
        if hasattr(callback, "langfuse") and hasattr(callback.langfuse, "flush"):
            callback.langfuse.flush()
            break


async def get_result_and_steps(langchain_object, inputs: Union[dict, str], **kwargs):
    """Get result and thought from extracted json"""

    try:
        if hasattr(langchain_object, "verbose"):
            langchain_object.verbose = True

        if hasattr(langchain_object, "return_intermediate_steps"):
            # https://github.com/hwchase17/langchain/issues/2068
            # Deactivating until we have a frontend solution
            # to display intermediate steps
            langchain_object.return_intermediate_steps = True
        try:
            if not isinstance(langchain_object, AgentExecutor):
                fix_memory_inputs(langchain_object)
        except Exception as exc:
            logger.error(f"Error fixing memory inputs: {exc}")

        try:
            trace_id = kwargs.pop("session_id", None)
            callbacks = setup_callbacks(sync=False, trace_id=trace_id, **kwargs)
            output = await langchain_object.acall(inputs, callbacks=callbacks)
        except Exception as exc:
            # make the error message more informative
            logger.debug(f"Error: {str(exc)}")
            trace_id = kwargs.pop("session_id", None)
            callbacks = setup_callbacks(sync=True, trace_id=trace_id, **kwargs)
            output = langchain_object(inputs, callbacks=callbacks)

        # if langfuse callback is present, run callback.langfuse.flush()
        flush_langfuse_callback_if_present(callbacks)

        intermediate_steps = output.get("intermediate_steps", []) if isinstance(output, dict) else []

        result = output.get(langchain_object.output_keys[0]) if isinstance(output, dict) else output
        try:
            thought = format_actions(intermediate_steps) if intermediate_steps else ""
        except Exception as exc:
            logger.exception(exc)
            thought = ""
    except Exception as exc:
        logger.exception(exc)
        raise ValueError(f"Error: {str(exc)}") from exc
    return result, thought, output<|MERGE_RESOLUTION|>--- conflicted
+++ resolved
@@ -2,10 +2,12 @@
 
 from langchain.agents.agent import AgentExecutor
 from langchain.callbacks.base import BaseCallbackHandler
-from langflow.api.v1.callback import AsyncStreamingLLMCallbackHandler, StreamingLLMCallbackHandler
+from loguru import logger
+
+from langflow.api.v1.callback import (AsyncStreamingLLMCallbackHandler,
+                                      StreamingLLMCallbackHandler)
 from langflow.processing.process import fix_memory_inputs, format_actions
 from langflow.services.deps import get_plugins_service
-from loguru import logger
 
 if TYPE_CHECKING:
     from langfuse.callback import CallbackHandler  # type: ignore
@@ -27,18 +29,15 @@
 
 
 def get_langfuse_callback(trace_id):
+    from langfuse.callback import CreateTrace
+
     from langflow.services.deps import get_plugins_service
-    from langfuse.callback import CreateTrace
 
     logger.debug("Initializing langfuse callback")
     if langfuse := get_plugins_service().get("langfuse"):
         logger.debug("Langfuse credentials found")
         try:
-<<<<<<< HEAD
-            trace = langfuse.trace(CreateTrace(id=trace_id))
-=======
             trace = langfuse.trace(CreateTrace(name="langflow-" + trace_id, id=trace_id))
->>>>>>> bcc58cfe
             return trace.getNewHandler()
         except Exception as exc:
             logger.error(f"Error initializing langfuse callback: {exc}")

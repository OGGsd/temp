<<<<<<< HEAD
from typing import Optional, Union
from langflow import CustomComponent
=======
from typing import List, Optional
>>>>>>> a6877033

from langchain.embeddings.base import Embeddings
<<<<<<< HEAD
from langchain.schema import BaseRetriever
=======
from langchain.schema import Document
from langchain_community.vectorstores import VectorStore
from langchain_community.vectorstores.pgvector import PGVector
from langflow import CustomComponent
>>>>>>> a6877033

class PGVectorComponent(CustomComponent):
    """
    A custom component for implementing a Vector Store using PostgreSQL.
    """

    display_name: str = "PGVector"
    description: str = "Implementation of Vector Store using PostgreSQL"
    documentation = "https://python.langchain.com/docs/integrations/vectorstores/pgvector"

    def build_config(self):
        """
        Builds the configuration for the component.

        Returns:
        - dict: A dictionary containing the configuration options for the component.
        """
        return {
            "code": {"show": False},
            "documents": {"display_name": "Documents", "is_list": True},
            "embedding": {"display_name": "Embedding"},
            "pg_server_url": {
                "display_name": "PostgreSQL Server Connection String",
                "advanced": False,
            },
            "collection_name": {"display_name": "Table", "advanced": False},
        }

    def build(
        self,
        embedding: Embeddings,
        pg_server_url: str,
        collection_name: str,
        documents: Optional[Document] = None,
    ) -> Union[VectorStore, BaseRetriever]:
        """
        Builds the Vector Store or BaseRetriever object.

        Args:
        - embedding (Embeddings): The embeddings to use for the Vector Store.
        - documents (Optional[Document]): The documents to use for the Vector Store.
        - collection_name (str): The name of the PG table.
        - pg_server_url (str): The URL for the PG server.

        Returns:
        - VectorStore: The Vector Store object.
        """

        try:
            if documents is None:
                vector_store = PGVector.from_existing_index(
                    embedding=embedding,
                    collection_name=collection_name,
                    connection_string=pg_server_url,
                )

            vector_store = PGVector.from_documents(
                embedding=embedding,
                documents=documents,
                collection_name=collection_name,
                connection_string=pg_server_url,
            )
        except Exception as e:
            raise RuntimeError(f"Failed to build PGVector: {e}")
        return vector_store<|MERGE_RESOLUTION|>--- conflicted
+++ resolved
@@ -1,19 +1,13 @@
-<<<<<<< HEAD
 from typing import Optional, Union
 from langflow import CustomComponent
-=======
 from typing import List, Optional
->>>>>>> a6877033
 
 from langchain.embeddings.base import Embeddings
-<<<<<<< HEAD
 from langchain.schema import BaseRetriever
-=======
 from langchain.schema import Document
 from langchain_community.vectorstores import VectorStore
 from langchain_community.vectorstores.pgvector import PGVector
 from langflow import CustomComponent
->>>>>>> a6877033
 
 class PGVectorComponent(CustomComponent):
     """

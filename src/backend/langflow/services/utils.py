from loguru import logger
from sqlmodel import Session

from langflow.services.auth.utils import create_super_user, verify_password
from langflow.services.database.utils import initialize_database
from langflow.services.manager import service_manager
from langflow.services.schema import ServiceType
<<<<<<< HEAD
from langflow.services.settings.constants import (
    DEFAULT_SUPERUSER,
    DEFAULT_SUPERUSER_PASSWORD,
)

from .getters import get_db_service, get_session, get_settings_service
=======
from langflow.services.settings.constants import DEFAULT_SUPERUSER, DEFAULT_SUPERUSER_PASSWORD
from loguru import logger
from sqlmodel import Session, select

from .deps import get_db_service, get_session, get_settings_service
>>>>>>> bcc58cfe


def get_factories_and_deps():
    from langflow.services.auth import factory as auth_factory
    from langflow.services.cache import factory as cache_factory
    from langflow.services.chat import factory as chat_factory
<<<<<<< HEAD
    from langflow.services.database import factory as database_factory
    from langflow.services.session import factory as session_service_factory  # type: ignore
    from langflow.services.settings import factory as settings_factory
=======
    from langflow.services.credentials import factory as credentials_factory
    from langflow.services.database import factory as database_factory
    from langflow.services.plugins import factory as plugins_factory
    from langflow.services.session import factory as session_service_factory  # type: ignore
    from langflow.services.settings import factory as settings_factory
    from langflow.services.store import factory as store_factory
>>>>>>> bcc58cfe
    from langflow.services.task import factory as task_factory

    return [
        (settings_factory.SettingsServiceFactory(), []),
        (
            auth_factory.AuthServiceFactory(),
            [ServiceType.SETTINGS_SERVICE],
        ),
        (
            database_factory.DatabaseServiceFactory(),
            [ServiceType.SETTINGS_SERVICE],
        ),
        (
            cache_factory.CacheServiceFactory(),
            [ServiceType.SETTINGS_SERVICE],
        ),
        (chat_factory.ChatServiceFactory(), []),
        (task_factory.TaskServiceFactory(), []),
        (
            session_service_factory.SessionServiceFactory(),
            [ServiceType.CACHE_SERVICE],
        ),
        (plugins_factory.PluginServiceFactory(), [ServiceType.SETTINGS_SERVICE]),
        (store_factory.StoreServiceFactory(), [ServiceType.SETTINGS_SERVICE]),
        (credentials_factory.CredentialServiceFactory(), [ServiceType.SETTINGS_SERVICE]),
    ]


def get_or_create_super_user(session: Session, username, password, is_default):
    from langflow.services.database.models.user.model import User

    user = session.exec(select(User).where(User.username == username)).first()

    if user and user.is_superuser:
        return None  # Superuser already exists

    if user and is_default:
        if user.is_superuser:
            if verify_password(password, user.password):
                return None
            else:
                # Superuser exists but password is incorrect
                # which means that the user has changed the
                # base superuser credentials.
                # This means that the user has already created
                # a superuser and changed the password in the UI
                # so we don't need to do anything.
                logger.debug(
                    "Superuser exists but password is incorrect. "
                    "This means that the user has changed the "
                    "base superuser credentials."
                )
                return None
        else:
            logger.debug("User with superuser credentials exists but is not a superuser.")
            return None

    if user:
        if verify_password(password, user.password):
            raise ValueError("User with superuser credentials exists but is not a superuser.")
        else:
            raise ValueError("Incorrect superuser credentials")

    if is_default:
        logger.debug("Creating default superuser.")
    else:
        logger.debug("Creating superuser.")
    try:
        return create_super_user(username, password, db=session)
    except Exception as exc:
        if "UNIQUE constraint failed: user.username" in str(exc):
            # This is to deal with workers running this
            # at startup and trying to create the superuser
            # at the same time.
            logger.debug("Superuser already exists.")
            return None


def setup_superuser(settings_service, session: Session):
    if settings_service.auth_settings.AUTO_LOGIN:
        logger.debug("AUTO_LOGIN is set to True. Creating default superuser.")
    else:
        # Remove the default superuser if it exists
        teardown_superuser(settings_service, session)

    username = settings_service.auth_settings.SUPERUSER
    password = settings_service.auth_settings.SUPERUSER_PASSWORD

    is_default = (username == DEFAULT_SUPERUSER) and (password == DEFAULT_SUPERUSER_PASSWORD)

    try:
        user = get_or_create_super_user(session=session, username=username, password=password, is_default=is_default)
        if user is not None:
            logger.debug("Superuser created successfully.")
    except Exception as exc:
        logger.exception(exc)
        raise RuntimeError("Could not create superuser. Please create a superuser manually.") from exc
    finally:
        settings_service.auth_settings.reset_credentials()


def teardown_superuser(settings_service, session):
    """
    Teardown the superuser.
    """
    # If AUTO_LOGIN is True, we will remove the default superuser
    # from the database.

    if not settings_service.auth_settings.AUTO_LOGIN:
        try:
<<<<<<< HEAD
            logger.debug(
                "AUTO_LOGIN is set to False. Removing default superuser if exists."
            )
            username = DEFAULT_SUPERUSER
            from langflow.services.database.models.user.user import User
=======
            logger.debug("AUTO_LOGIN is set to False. Removing default superuser if exists.")
            username = DEFAULT_SUPERUSER
            from langflow.services.database.models.user.model import User
>>>>>>> bcc58cfe

            user = session.exec(select(User).where(User.username == username)).first()
            if user and user.is_superuser is True:
                session.delete(user)
                session.commit()
                logger.debug("Default superuser removed successfully.")
            else:
                logger.debug("Default superuser not found.")
        except Exception as exc:
            logger.exception(exc)
            raise RuntimeError("Could not remove default superuser.") from exc


def teardown_services():
    """
    Teardown all the services.
    """
    try:
        teardown_superuser(get_settings_service(), next(get_session()))
    except Exception as exc:
        logger.exception(exc)
    try:
        service_manager.teardown()
    except Exception as exc:
        logger.exception(exc)


def initialize_settings_service():
    """
    Initialize the settings manager.
    """
    from langflow.services.settings import factory as settings_factory

    service_manager.register_factory(settings_factory.SettingsServiceFactory())


def initialize_session_service():
    """
    Initialize the session manager.
    """
    from langflow.services.cache import factory as cache_factory
    from langflow.services.session import factory as session_service_factory  # type: ignore

    initialize_settings_service()

    service_manager.register_factory(cache_factory.CacheServiceFactory(), dependencies=[ServiceType.SETTINGS_SERVICE])

    service_manager.register_factory(
        session_service_factory.SessionServiceFactory(),
        dependencies=[ServiceType.CACHE_SERVICE],
    )


def initialize_services(fix_migration: bool = False):
    """
    Initialize all the services needed.
    """
    for factory, dependencies in get_factories_and_deps():
        try:
            service_manager.register_factory(factory, dependencies=dependencies)
        except Exception as exc:
            logger.exception(exc)
            raise RuntimeError("Could not initialize services. Please check your settings.") from exc

    # Test cache connection
    service_manager.get(ServiceType.CACHE_SERVICE)
    # Setup the superuser
    try:
        initialize_database(fix_migration=fix_migration)
    except Exception as exc:
        logger.exception(exc)
        raise exc
    setup_superuser(service_manager.get(ServiceType.SETTINGS_SERVICE), next(get_session()))
    try:
        get_db_service().migrate_flows_if_auto_login()
    except Exception as exc:
        logger.error(f"Error migrating flows: {exc}")
        raise RuntimeError("Error migrating flows") from exc<|MERGE_RESOLUTION|>--- conflicted
+++ resolved
@@ -1,42 +1,27 @@
 from loguru import logger
-from sqlmodel import Session
+from sqlmodel import Session, select
 
 from langflow.services.auth.utils import create_super_user, verify_password
 from langflow.services.database.utils import initialize_database
 from langflow.services.manager import service_manager
 from langflow.services.schema import ServiceType
-<<<<<<< HEAD
-from langflow.services.settings.constants import (
-    DEFAULT_SUPERUSER,
-    DEFAULT_SUPERUSER_PASSWORD,
-)
-
-from .getters import get_db_service, get_session, get_settings_service
-=======
-from langflow.services.settings.constants import DEFAULT_SUPERUSER, DEFAULT_SUPERUSER_PASSWORD
-from loguru import logger
-from sqlmodel import Session, select
+from langflow.services.settings.constants import (DEFAULT_SUPERUSER,
+                                                  DEFAULT_SUPERUSER_PASSWORD)
 
 from .deps import get_db_service, get_session, get_settings_service
->>>>>>> bcc58cfe
 
 
 def get_factories_and_deps():
     from langflow.services.auth import factory as auth_factory
     from langflow.services.cache import factory as cache_factory
     from langflow.services.chat import factory as chat_factory
-<<<<<<< HEAD
-    from langflow.services.database import factory as database_factory
-    from langflow.services.session import factory as session_service_factory  # type: ignore
-    from langflow.services.settings import factory as settings_factory
-=======
     from langflow.services.credentials import factory as credentials_factory
     from langflow.services.database import factory as database_factory
     from langflow.services.plugins import factory as plugins_factory
-    from langflow.services.session import factory as session_service_factory  # type: ignore
+    from langflow.services.session import \
+        factory as session_service_factory  # type: ignore
     from langflow.services.settings import factory as settings_factory
     from langflow.services.store import factory as store_factory
->>>>>>> bcc58cfe
     from langflow.services.task import factory as task_factory
 
     return [
@@ -147,17 +132,9 @@
 
     if not settings_service.auth_settings.AUTO_LOGIN:
         try:
-<<<<<<< HEAD
-            logger.debug(
-                "AUTO_LOGIN is set to False. Removing default superuser if exists."
-            )
-            username = DEFAULT_SUPERUSER
-            from langflow.services.database.models.user.user import User
-=======
             logger.debug("AUTO_LOGIN is set to False. Removing default superuser if exists.")
             username = DEFAULT_SUPERUSER
             from langflow.services.database.models.user.model import User
->>>>>>> bcc58cfe
 
             user = session.exec(select(User).where(User.username == username)).first()
             if user and user.is_superuser is True:
@@ -199,7 +176,8 @@
     Initialize the session manager.
     """
     from langflow.services.cache import factory as cache_factory
-    from langflow.services.session import factory as session_service_factory  # type: ignore
+    from langflow.services.session import \
+        factory as session_service_factory  # type: ignore
 
     initialize_settings_service()
 

--- conflicted
+++ resolved
@@ -5,33 +5,6 @@
         "className": "",
         "data": {
           "sourceHandle": {
-<<<<<<< HEAD
-            "dataType": "OpenAIModel",
-            "id": "OpenAIModel-k39HS",
-            "name": "text_output",
-            "output_types": [
-              "Text"
-            ]
-          },
-          "targetHandle": {
-            "fieldName": "input_value",
-            "id": "ChatOutput-njtka",
-            "inputTypes": [
-              "Text",
-              "Message"
-            ],
-            "type": "str"
-          }
-        },
-        "id": "reactflow__edge-OpenAIModel-k39HS{œbaseClassesœ:[œobjectœ,œTextœ,œstrœ],œdataTypeœ:œOpenAIModelœ,œidœ:œOpenAIModel-k39HSœ}-ChatOutput-njtka{œfieldNameœ:œinput_valueœ,œidœ:œChatOutput-njtkaœ,œinputTypesœ:[œTextœ],œtypeœ:œstrœ}",
-        "source": "OpenAIModel-k39HS",
-        "sourceHandle": "{œdataTypeœ: œOpenAIModelœ, œidœ: œOpenAIModel-k39HSœ, œoutput_typesœ: [œTextœ], œnameœ: œtext_outputœ}",
-        "style": {
-          "stroke": "#555"
-        },
-        "target": "ChatOutput-njtka",
-        "targetHandle": "{œfieldNameœ: œinput_valueœ, œidœ: œChatOutput-njtkaœ, œinputTypesœ: [œTextœ, œMessageœ], œtypeœ: œstrœ}"
-=======
             "baseClasses": ["object", "Text", "str"],
             "dataType": "OpenAIModel",
             "id": "OpenAIModel-NDBjF"
@@ -51,40 +24,11 @@
         },
         "target": "ChatOutput-JkVmc",
         "targetHandle": "{œfieldNameœ: œinput_valueœ, œidœ: œChatOutput-JkVmcœ, œinputTypesœ: [œTextœ], œtypeœ: œstrœ}"
->>>>>>> 5f14aece
       },
       {
         "className": "",
         "data": {
           "sourceHandle": {
-<<<<<<< HEAD
-            "dataType": "Prompt",
-            "id": "Prompt-uxBqP",
-            "name": "prompt",
-            "output_types": [
-              "Prompt"
-            ]
-          },
-          "targetHandle": {
-            "fieldName": "input_value",
-            "id": "OpenAIModel-k39HS",
-            "inputTypes": [
-              "Text",
-              "Data",
-              "Prompt"
-            ],
-            "type": "str"
-          }
-        },
-        "id": "reactflow__edge-Prompt-uxBqP{œbaseClassesœ:[œobjectœ,œstrœ,œTextœ],œdataTypeœ:œPromptœ,œidœ:œPrompt-uxBqPœ}-OpenAIModel-k39HS{œfieldNameœ:œinput_valueœ,œidœ:œOpenAIModel-k39HSœ,œinputTypesœ:[œTextœ],œtypeœ:œstrœ}",
-        "source": "Prompt-uxBqP",
-        "sourceHandle": "{œdataTypeœ: œPromptœ, œidœ: œPrompt-uxBqPœ, œoutput_typesœ: [œPromptœ], œnameœ: œpromptœ}",
-        "style": {
-          "stroke": "#555"
-        },
-        "target": "OpenAIModel-k39HS",
-        "targetHandle": "{œfieldNameœ: œinput_valueœ, œidœ: œOpenAIModel-k39HSœ, œinputTypesœ: [œTextœ, œDataœ, œPromptœ], œtypeœ: œstrœ}"
-=======
             "baseClasses": ["object", "str", "Text"],
             "dataType": "Prompt",
             "id": "Prompt-WSII4"
@@ -104,40 +48,11 @@
         },
         "target": "OpenAIModel-NDBjF",
         "targetHandle": "{œfieldNameœ: œinput_valueœ, œidœ: œOpenAIModel-NDBjFœ, œinputTypesœ: [œTextœ, œRecordœ, œPromptœ], œtypeœ: œstrœ}"
->>>>>>> 5f14aece
       },
       {
+        "className": "stroke-gray-900 stroke-connection",
         "data": {
           "sourceHandle": {
-<<<<<<< HEAD
-            "dataType": "ChatInput",
-            "id": "ChatInput-P3fgL",
-            "name": "message",
-            "output_types": [
-              "Message"
-            ]
-          },
-          "targetHandle": {
-            "fieldName": "user_input",
-            "id": "Prompt-uxBqP",
-            "inputTypes": [
-              "Document",
-              "Message",
-              "Record",
-              "Text"
-            ],
-            "type": "str"
-          }
-        },
-        "id": "reactflow__edge-ChatInput-P3fgL{œbaseClassesœ:[œobjectœ,œRecordœ,œstrœ,œTextœ],œdataTypeœ:œChatInputœ,œidœ:œChatInput-P3fgLœ}-Prompt-uxBqP{œfieldNameœ:œuser_inputœ,œidœ:œPrompt-uxBqPœ,œinputTypesœ:[œDocumentœ,œBaseOutputParserœ,œRecordœ,œTextœ],œtypeœ:œstrœ}",
-        "source": "ChatInput-P3fgL",
-        "sourceHandle": "{œdataTypeœ: œChatInputœ, œidœ: œChatInput-P3fgLœ, œoutput_typesœ: [œMessageœ], œnameœ: œmessageœ}",
-        "style": {
-          "stroke": "#555"
-        },
-        "target": "Prompt-uxBqP",
-        "targetHandle": "{œfieldNameœ: œuser_inputœ, œidœ: œPrompt-uxBqPœ, œinputTypesœ: [œDocumentœ, œMessageœ, œRecordœ, œTextœ], œtypeœ: œstrœ}"
-=======
             "baseClasses": ["Message", "object", "str", "Text"],
             "dataType": "ChatInput",
             "id": "ChatInput-kltLA"
@@ -154,7 +69,6 @@
         "sourceHandle": "{œbaseClassesœ: [œMessageœ, œobjectœ, œstrœ, œTextœ], œdataTypeœ: œChatInputœ, œidœ: œChatInput-kltLAœ}",
         "target": "Prompt-WSII4",
         "targetHandle": "{œfieldNameœ: œuser_inputœ, œidœ: œPrompt-WSII4œ, œinputTypesœ: [œDocumentœ, œBaseOutputParserœ, œRecordœ, œTextœ], œtypeœ: œstrœ}"
->>>>>>> 5f14aece
       }
     ],
     "nodes": [
@@ -182,37 +96,9 @@
             "is_input": null,
             "is_output": null,
             "name": "",
-<<<<<<< HEAD
-            "output_types": [],
-            "outputs": [
-              {
-                "cache": true,
-                "display_name": "Prompt",
-                "method": "build_prompt",
-                "name": "prompt",
-                "selected": "Prompt",
-                "types": [
-                  "Prompt"
-                ],
-                "value": "__UNDEFINED__"
-              },
-              {
-                "cache": true,
-                "display_name": "Text",
-                "method": "format_prompt",
-                "name": "text",
-                "selected": "Text",
-                "types": [
-                  "Text"
-                ],
-                "value": "__UNDEFINED__"
-              }
-            ],
-=======
             "output_types": ["Prompt"],
->>>>>>> 5f14aece
             "template": {
-              "_type": "Component",
+              "_type": "CustomComponent",
               "code": {
                 "advanced": true,
                 "dynamic": true,
@@ -229,7 +115,7 @@
                 "show": true,
                 "title_case": false,
                 "type": "code",
-                "value": "from langflow.custom import Component\nfrom langflow.field_typing.prompt import Prompt\nfrom langflow.inputs import PromptInput\nfrom langflow.template import Output\n\n\nclass PromptComponent(Component):\n    display_name: str = \"Prompt\"\n    description: str = \"Create a prompt template with dynamic variables.\"\n    icon = \"prompts\"\n\n    inputs = [\n        PromptInput(name=\"template\", display_name=\"Template\"),\n    ]\n\n    outputs = [\n        Output(display_name=\"Prompt\", name=\"prompt\", method=\"build_prompt\"),\n        Output(display_name=\"Text\", name=\"text\", method=\"format_prompt\"),\n    ]\n\n    async def format_prompt(self) -> str:\n        prompt = await self.build_prompt()\n        formatted_text = prompt.format_text()\n        self.status = formatted_text\n        return formatted_text\n\n    async def build_prompt(\n        self,\n    ) -> Prompt:\n        kwargs = {k: v for k, v in self._arguments.items() if k != \"template\"}\n        prompt = await Prompt.from_template_and_variables(self.template, kwargs)\n        self.status = prompt.format_text()\n        return prompt\n"
+                "value": "from langflow.custom import CustomComponent\nfrom langflow.field_typing import TemplateField\nfrom langflow.field_typing.prompt import Prompt\n\n\nclass PromptComponent(CustomComponent):\n    display_name: str = \"Prompt\"\n    description: str = \"Create a prompt template with dynamic variables.\"\n    icon = \"prompts\"\n\n    def build_config(self):\n        return {\n            \"template\": TemplateField(display_name=\"Template\"),\n            \"code\": TemplateField(advanced=True),\n        }\n\n    async def build(\n        self,\n        template: Prompt,\n        **kwargs,\n    ) -> Prompt:\n        prompt = await Prompt.from_template_and_variables(template, kwargs)\n        self.status = prompt.format_text()\n        return prompt\n"
               },
               "template": {
                 "advanced": false,
@@ -261,7 +147,7 @@
                 "info": "",
                 "input_types": [
                   "Document",
-                  "Message",
+                  "BaseOutputParser",
                   "Record",
                   "Text"
                 ],
@@ -332,37 +218,9 @@
             ],
             "frozen": false,
             "icon": "OpenAI",
-<<<<<<< HEAD
-            "output_types": [],
-            "outputs": [
-              {
-                "cache": true,
-                "display_name": "Text",
-                "method": "text_response",
-                "name": "text_output",
-                "selected": "Text",
-                "types": [
-                  "Text"
-                ],
-                "value": "__UNDEFINED__"
-              },
-              {
-                "cache": true,
-                "display_name": "Language Model",
-                "method": "build_model",
-                "name": "model_output",
-                "selected": "BaseLanguageModel",
-                "types": [
-                  "BaseLanguageModel"
-                ],
-                "value": "__UNDEFINED__"
-              }
-            ],
-=======
             "output_types": ["Text"],
->>>>>>> 5f14aece
             "template": {
-              "_type": "Component",
+              "_type": "CustomComponent",
               "code": {
                 "advanced": true,
                 "dynamic": true,
@@ -379,7 +237,7 @@
                 "show": true,
                 "title_case": false,
                 "type": "code",
-                "value": "from langchain_openai import ChatOpenAI\nfrom pydantic.v1 import SecretStr\n\nfrom langflow.base.constants import STREAM_INFO_TEXT\nfrom langflow.base.models.model import LCModelComponent\nfrom langflow.base.models.openai_constants import MODEL_NAMES\nfrom langflow.field_typing import BaseLanguageModel, Text\nfrom langflow.inputs import BoolInput, DictInput, DropdownInput, FloatInput, SecretStrInput, StrInput\nfrom langflow.inputs.inputs import IntInput\nfrom langflow.template import Output\n\n\nclass OpenAIModelComponent(LCModelComponent):\n    display_name = \"OpenAI\"\n    description = \"Generates text using OpenAI LLMs.\"\n    icon = \"OpenAI\"\n\n    inputs = [\n        StrInput(name=\"input_value\", display_name=\"Input\", input_types=[\"Text\", \"Data\", \"Prompt\"]),\n        IntInput(\n            name=\"max_tokens\",\n            display_name=\"Max Tokens\",\n            advanced=True,\n            info=\"The maximum number of tokens to generate. Set to 0 for unlimited tokens.\",\n        ),\n        DictInput(name=\"model_kwargs\", display_name=\"Model Kwargs\", advanced=True),\n        DropdownInput(\n            name=\"model_name\", display_name=\"Model Name\", advanced=False, options=MODEL_NAMES, value=MODEL_NAMES[0]\n        ),\n        StrInput(\n            name=\"openai_api_base\",\n            display_name=\"OpenAI API Base\",\n            advanced=True,\n            info=\"The base URL of the OpenAI API. Defaults to https://api.openai.com/v1.\\n\\nYou can change this to use other APIs like JinaChat, LocalAI and Prem.\",\n        ),\n        SecretStrInput(\n            name=\"openai_api_key\",\n            display_name=\"OpenAI API Key\",\n            info=\"The OpenAI API Key to use for the OpenAI model.\",\n            advanced=False,\n            value=\"OPENAI_API_KEY\",\n        ),\n        FloatInput(name=\"temperature\", display_name=\"Temperature\", value=0.1),\n        BoolInput(name=\"stream\", display_name=\"Stream\", info=STREAM_INFO_TEXT, advanced=True),\n        StrInput(\n            name=\"system_message\",\n            display_name=\"System Message\",\n            info=\"System message to pass to the model.\",\n            advanced=True,\n        ),\n    ]\n    outputs = [\n        Output(display_name=\"Text\", name=\"text_output\", method=\"text_response\"),\n        Output(display_name=\"Language Model\", name=\"model_output\", method=\"build_model\"),\n    ]\n\n    def text_response(self) -> Text:\n        input_value = self.input_value\n        stream = self.stream\n        system_message = self.system_message\n        output = self.build_model()\n        result = self.get_chat_result(output, stream, input_value, system_message)\n        self.status = result\n        return result\n\n    def build_model(self) -> BaseLanguageModel:\n        openai_api_key = self.openai_api_key\n        temperature = self.temperature\n        model_name = self.model_name\n        max_tokens = self.max_tokens\n        model_kwargs = self.model_kwargs\n        openai_api_base = self.openai_api_base or \"https://api.openai.com/v1\"\n\n        if openai_api_key:\n            api_key = SecretStr(openai_api_key)\n        else:\n            api_key = None\n\n        output = ChatOpenAI(\n            max_tokens=max_tokens or None,\n            model_kwargs=model_kwargs or {},\n            model=model_name or None,\n            base_url=openai_api_base,\n            api_key=api_key,\n            temperature=temperature or 0.1,\n        )\n        return output\n"
+                "value": "from typing import Optional\n\nfrom langchain_openai import ChatOpenAI\nfrom pydantic.v1 import SecretStr\n\nfrom langflow.base.constants import STREAM_INFO_TEXT\nfrom langflow.base.models.model import LCModelComponent\nfrom langflow.base.models.openai_constants import MODEL_NAMES\nfrom langflow.field_typing import NestedDict, Text\n\n\nclass OpenAIModelComponent(LCModelComponent):\n    display_name = \"OpenAI\"\n    description = \"Generates text using OpenAI LLMs.\"\n    icon = \"OpenAI\"\n\n    field_order = [\n        \"max_tokens\",\n        \"model_kwargs\",\n        \"model_name\",\n        \"openai_api_base\",\n        \"openai_api_key\",\n        \"temperature\",\n        \"input_value\",\n        \"system_message\",\n        \"stream\",\n    ]\n\n    def build_config(self):\n        return {\n            \"input_value\": {\"display_name\": \"Input\", \"input_types\": [\"Text\", \"Record\", \"Prompt\"]},\n            \"max_tokens\": {\n                \"display_name\": \"Max Tokens\",\n                \"advanced\": True,\n                \"info\": \"The maximum number of tokens to generate. Set to 0 for unlimited tokens.\",\n            },\n            \"model_kwargs\": {\n                \"display_name\": \"Model Kwargs\",\n                \"advanced\": True,\n            },\n            \"model_name\": {\n                \"display_name\": \"Model Name\",\n                \"advanced\": False,\n                \"options\": MODEL_NAMES,\n            },\n            \"openai_api_base\": {\n                \"display_name\": \"OpenAI API Base\",\n                \"advanced\": True,\n                \"info\": (\n                    \"The base URL of the OpenAI API. Defaults to https://api.openai.com/v1.\\n\\n\"\n                    \"You can change this to use other APIs like JinaChat, LocalAI and Prem.\"\n                ),\n            },\n            \"openai_api_key\": {\n                \"display_name\": \"OpenAI API Key\",\n                \"info\": \"The OpenAI API Key to use for the OpenAI model.\",\n                \"advanced\": False,\n                \"password\": True,\n            },\n            \"temperature\": {\n                \"display_name\": \"Temperature\",\n                \"advanced\": False,\n                \"value\": 0.1,\n            },\n            \"stream\": {\n                \"display_name\": \"Stream\",\n                \"info\": STREAM_INFO_TEXT,\n                \"advanced\": True,\n            },\n            \"system_message\": {\n                \"display_name\": \"System Message\",\n                \"info\": \"System message to pass to the model.\",\n                \"advanced\": True,\n            },\n        }\n\n    def build(\n        self,\n        input_value: Text,\n        openai_api_key: str,\n        temperature: float = 0.1,\n        model_name: str = \"gpt-3.5-turbo\",\n        max_tokens: Optional[int] = 256,\n        model_kwargs: NestedDict = {},\n        openai_api_base: Optional[str] = None,\n        stream: bool = False,\n        system_message: Optional[str] = None,\n    ) -> Text:\n        if not openai_api_base:\n            openai_api_base = \"https://api.openai.com/v1\"\n        if openai_api_key:\n            api_key = SecretStr(openai_api_key)\n        else:\n            api_key = None\n\n        output = ChatOpenAI(\n            max_tokens=max_tokens or None,\n            model_kwargs=model_kwargs,\n            model=model_name,\n            base_url=openai_api_base,\n            api_key=api_key,\n            temperature=temperature,\n        )\n\n        return self.get_chat_result(output, stream, input_value, system_message)\n"
               },
               "input_value": {
                 "advanced": false,
@@ -388,26 +246,17 @@
                 "fileTypes": [],
                 "file_path": "",
                 "info": "",
-<<<<<<< HEAD
-                "input_types": [
-                  "Text",
-                  "Data",
-                  "Prompt"
-                ],
-=======
                 "input_types": ["Text", "Record", "Prompt"],
->>>>>>> 5f14aece
                 "list": false,
                 "load_from_db": false,
                 "multiline": false,
                 "name": "input_value",
                 "password": false,
                 "placeholder": "",
-                "required": false,
-                "show": true,
-                "title_case": false,
-                "type": "str",
-                "value": ""
+                "required": true,
+                "show": true,
+                "title_case": false,
+                "type": "str"
               },
               "max_tokens": {
                 "advanced": true,
@@ -416,9 +265,6 @@
                 "fileTypes": [],
                 "file_path": "",
                 "info": "The maximum number of tokens to generate. Set to 0 for unlimited tokens.",
-                "input_types": [
-                  "Text"
-                ],
                 "list": false,
                 "load_from_db": false,
                 "multiline": false,
@@ -428,8 +274,8 @@
                 "required": false,
                 "show": true,
                 "title_case": false,
-                "type": "str",
-                "value": ""
+                "type": "int",
+                "value": 256
               },
               "model_kwargs": {
                 "advanced": true,
@@ -438,9 +284,6 @@
                 "fileTypes": [],
                 "file_path": "",
                 "info": "",
-                "input_types": [
-                  "Text"
-                ],
                 "list": false,
                 "load_from_db": false,
                 "multiline": false,
@@ -450,8 +293,8 @@
                 "required": false,
                 "show": true,
                 "title_case": false,
-                "type": "str",
-                "value": ""
+                "type": "NestedDict",
+                "value": {}
               },
               "model_name": {
                 "advanced": false,
@@ -478,7 +321,7 @@
                 "show": true,
                 "title_case": false,
                 "type": "str",
-                "value": "gpt-4o"
+                "value": "gpt-3.5-turbo"
               },
               "openai_api_base": {
                 "advanced": true,
@@ -497,8 +340,7 @@
                 "required": false,
                 "show": true,
                 "title_case": false,
-                "type": "str",
-                "value": ""
+                "type": "str"
               },
               "openai_api_key": {
                 "advanced": false,
@@ -514,7 +356,7 @@
                 "name": "openai_api_key",
                 "password": true,
                 "placeholder": "",
-                "required": false,
+                "required": true,
                 "show": true,
                 "title_case": false,
                 "type": "str",
@@ -527,9 +369,6 @@
                 "fileTypes": [],
                 "file_path": "",
                 "info": "Stream the response from the model. Streaming works only in Chat.",
-                "input_types": [
-                  "Text"
-                ],
                 "list": false,
                 "load_from_db": false,
                 "multiline": false,
@@ -539,11 +378,7 @@
                 "required": false,
                 "show": true,
                 "title_case": false,
-<<<<<<< HEAD
-                "type": "str",
-=======
                 "type": "bool",
->>>>>>> 5f14aece
                 "value": false
               },
               "system_message": {
@@ -563,8 +398,7 @@
                 "required": false,
                 "show": true,
                 "title_case": false,
-                "type": "str",
-                "value": ""
+                "type": "str"
               },
               "temperature": {
                 "advanced": false,
@@ -573,19 +407,22 @@
                 "fileTypes": [],
                 "file_path": "",
                 "info": "",
-                "input_types": [
-                  "Text"
-                ],
                 "list": false,
                 "load_from_db": false,
                 "multiline": false,
                 "name": "temperature",
                 "password": false,
                 "placeholder": "",
-                "required": false,
-                "show": true,
-                "title_case": false,
-                "type": "str",
+                "rangeSpec": {
+                  "max": 1,
+                  "min": -1,
+                  "step": 0.1,
+                  "step_type": "float"
+                },
+                "required": false,
+                "show": true,
+                "title_case": false,
+                "type": "float",
                 "value": 0.1
               }
             }
@@ -628,26 +465,9 @@
             "field_order": [],
             "frozen": false,
             "icon": "ChatOutput",
-<<<<<<< HEAD
-            "output_types": [],
-            "outputs": [
-              {
-                "cache": true,
-                "display_name": "Message",
-                "method": "message_response",
-                "name": "message",
-                "selected": "Message",
-                "types": [
-                  "Message"
-                ],
-                "value": "__UNDEFINED__"
-              }
-            ],
-=======
             "output_types": ["Message", "Text"],
->>>>>>> 5f14aece
             "template": {
-              "_type": "Component",
+              "_type": "CustomComponent",
               "code": {
                 "advanced": true,
                 "dynamic": true,
@@ -664,7 +484,7 @@
                 "show": true,
                 "title_case": false,
                 "type": "code",
-                "value": "from langflow.base.io.chat import ChatComponent\nfrom langflow.inputs import BoolInput, DropdownInput, MultilineInput, StrInput\nfrom langflow.schema.message import Message\nfrom langflow.template import Output\n\n\nclass ChatOutput(ChatComponent):\n    display_name = \"Chat Output\"\n    description = \"Display a chat message in the Playground.\"\n    icon = \"ChatOutput\"\n\n    inputs = [\n        MultilineInput(\n            name=\"input_value\",\n            display_name=\"Text\",\n            info=\"Message to be passed as output.\",\n            input_types=[\"Text\", \"Message\"],\n        ),\n        DropdownInput(\n            name=\"sender\",\n            display_name=\"Sender Type\",\n            options=[\"Machine\", \"User\"],\n            value=\"Machine\",\n            advanced=True,\n            info=\"Type of sender.\",\n        ),\n        StrInput(name=\"sender_name\", display_name=\"Sender Name\", info=\"Name of the sender.\", value=\"AI\", advanced=True),\n        StrInput(name=\"session_id\", display_name=\"Session ID\", info=\"Session ID for the message.\", advanced=True),\n        BoolInput(\n            name=\"data_template\",\n            display_name=\"Data Template\",\n            value=\"{text}\",\n            advanced=True,\n            info=\"Template to convert Data to Text. If left empty, it will be dynamically set to the Data's text key.\",\n        ),\n    ]\n    outputs = [\n        Output(display_name=\"Message\", name=\"message\", method=\"message_response\"),\n    ]\n\n    def message_response(self) -> Message:\n        if isinstance(self.input_value, Message):\n            message = self.input_value\n        else:\n            message = Message(\n                text=self.input_value,\n                sender=self.sender,\n                sender_name=self.sender_name,\n                session_id=self.session_id,\n            )\n        if self.session_id and isinstance(message, Message) and isinstance(message.text, str):\n            self.store_message(message)\n        self.status = message\n        return message\n"
+                "value": "from typing import Optional, Union\n\nfrom langflow.base.io.chat import ChatComponent\nfrom langflow.field_typing import Text\nfrom langflow.schema.message import Message\n\n\nclass ChatOutput(ChatComponent):\n    display_name = \"Chat Output\"\n    description = \"Display a chat message in the Playground.\"\n    icon = \"ChatOutput\"\n\n    def build(\n        self,\n        sender: Optional[str] = \"Machine\",\n        sender_name: Optional[str] = \"AI\",\n        input_value: Optional[str] = None,\n        session_id: Optional[str] = None,\n        files: Optional[list[str]] = None,\n        return_message: Optional[bool] = False,\n    ) -> Union[Message, Text]:\n        return super().build_with_record(\n            sender=sender,\n            sender_name=sender_name,\n            input_value=input_value,\n            session_id=session_id,\n            files=files,\n            return_message=return_message,\n        )\n"
               },
               "input_value": {
                 "advanced": false,
@@ -672,16 +492,8 @@
                 "dynamic": false,
                 "fileTypes": [],
                 "file_path": "",
-<<<<<<< HEAD
-                "info": "Message to be passed as output.",
-                "input_types": [
-                  "Text",
-                  "Message"
-                ],
-=======
-                "info": "",
-                "input_types": ["Text"],
->>>>>>> 5f14aece
+                "info": "",
+                "input_types": ["Text"],
                 "list": false,
                 "load_from_db": false,
                 "multiline": true,
@@ -691,8 +503,7 @@
                 "required": false,
                 "show": true,
                 "title_case": false,
-                "type": "str",
-                "value": ""
+                "type": "str"
               },
               "sender": {
                 "advanced": true,
@@ -700,15 +511,8 @@
                 "dynamic": false,
                 "fileTypes": [],
                 "file_path": "",
-<<<<<<< HEAD
-                "info": "Type of sender.",
-                "input_types": [
-                  "Text"
-                ],
-=======
-                "info": "",
-                "input_types": ["Text"],
->>>>>>> 5f14aece
+                "info": "",
+                "input_types": ["Text"],
                 "list": true,
                 "load_from_db": false,
                 "multiline": false,
@@ -723,20 +527,13 @@
                 "value": "Machine"
               },
               "sender_name": {
-                "advanced": true,
+                "advanced": false,
                 "display_name": "Sender Name",
                 "dynamic": false,
                 "fileTypes": [],
                 "file_path": "",
-<<<<<<< HEAD
-                "info": "Name of the sender.",
-                "input_types": [
-                  "Text"
-                ],
-=======
-                "info": "",
-                "input_types": ["Text"],
->>>>>>> 5f14aece
+                "info": "",
+                "input_types": ["Text"],
                 "list": false,
                 "load_from_db": false,
                 "multiline": false,
@@ -755,15 +552,8 @@
                 "dynamic": false,
                 "fileTypes": [],
                 "file_path": "",
-<<<<<<< HEAD
-                "info": "Session ID for the message.",
-                "input_types": [
-                  "Text"
-                ],
-=======
                 "info": "If provided, the message will be stored in the memory.",
                 "input_types": ["Text"],
->>>>>>> 5f14aece
                 "list": false,
                 "load_from_db": false,
                 "multiline": false,
@@ -773,8 +563,7 @@
                 "required": false,
                 "show": true,
                 "title_case": false,
-                "type": "str",
-                "value": ""
+                "type": "str"
               }
             }
           },
@@ -816,26 +605,9 @@
             "field_order": [],
             "frozen": false,
             "icon": "ChatInput",
-<<<<<<< HEAD
-            "output_types": [],
-            "outputs": [
-              {
-                "cache": true,
-                "display_name": "Message",
-                "method": "message_response",
-                "name": "message",
-                "selected": "Message",
-                "types": [
-                  "Message"
-                ],
-                "value": "__UNDEFINED__"
-              }
-            ],
-=======
             "output_types": ["Message", "Text"],
->>>>>>> 5f14aece
             "template": {
-              "_type": "Component",
+              "_type": "CustomComponent",
               "code": {
                 "advanced": true,
                 "dynamic": true,
@@ -852,9 +624,6 @@
                 "show": true,
                 "title_case": false,
                 "type": "code",
-<<<<<<< HEAD
-                "value": "from langflow.base.io.chat import ChatComponent\nfrom langflow.inputs import DropdownInput, StrInput\nfrom langflow.schema.message import Message\nfrom langflow.template import Output\n\n\nclass ChatInput(ChatComponent):\n    display_name = \"Chat Input\"\n    description = \"Get chat inputs from the Playground.\"\n    icon = \"ChatInput\"\n\n    inputs = [\n        StrInput(\n            name=\"input_value\",\n            display_name=\"Text\",\n            multiline=True,\n            input_types=[],\n            value=\"\",\n            info=\"Message to be passed as input.\",\n        ),\n        DropdownInput(\n            name=\"sender\",\n            display_name=\"Sender Type\",\n            options=[\"Machine\", \"User\"],\n            value=\"User\",\n            info=\"Type of sender.\",\n            advanced=True,\n        ),\n        StrInput(\n            name=\"sender_name\",\n            type=str,\n            display_name=\"Sender Name\",\n            info=\"Name of the sender.\",\n            value=\"User\",\n            advanced=True,\n        ),\n        StrInput(\n            name=\"session_id\", type=str, display_name=\"Session ID\", info=\"Session ID for the message.\", advanced=True\n        ),\n    ]\n    outputs = [\n        Output(display_name=\"Message\", name=\"message\", method=\"message_response\"),\n    ]\n\n    def message_response(self) -> Message:\n        message = Message(\n            text=self.input_value,\n            sender=self.sender,\n            sender_name=self.sender_name,\n            session_id=self.session_id,\n        )\n        if self.session_id and isinstance(message, (Message, str)) and isinstance(message.text, str):\n            self.store_message(message)\n        self.status = message\n        return message\n"
-=======
                 "value": "from typing import Optional\n\nfrom langflow.base.io.chat import ChatComponent\nfrom langflow.schema.message import Message\nfrom langflow.field_typing import Text\nfrom typing import Union\n\n\nclass ChatInput(ChatComponent):\n    display_name = \"Chat Input\"\n    description = \"Get chat inputs from the Playground.\"\n    icon = \"ChatInput\"\n\n    def build_config(self):\n        build_config = super().build_config()\n        build_config[\"input_value\"] = {\n            \"input_types\": [],\n            \"display_name\": \"Text\",\n            \"multiline\": True,\n        }\n        build_config[\"return_message\"] = {\n            \"display_name\": \"Return Record\",\n            \"advanced\": True,\n        }\n\n        return build_config\n\n    def build(\n        self,\n        sender: Optional[str] = \"User\",\n        sender_name: Optional[str] = \"User\",\n        input_value: Optional[str] = None,\n        files: Optional[list[str]] = None,\n        session_id: Optional[str] = None,\n        return_message: Optional[bool] = True,\n    ) -> Union[Message, Text]:\n        return super().build_with_record(\n            sender=sender,\n            sender_name=sender_name,\n            input_value=input_value,\n            files=files,\n            session_id=session_id,\n            return_message=return_message,\n        )\n"
               },
               "files": {
@@ -898,7 +667,6 @@
                 "title_case": false,
                 "type": "file",
                 "value": ""
->>>>>>> 5f14aece
               },
               "input_value": {
                 "advanced": false,
@@ -906,7 +674,7 @@
                 "dynamic": false,
                 "fileTypes": [],
                 "file_path": "",
-                "info": "Message to be passed as input.",
+                "info": "",
                 "input_types": [],
                 "list": false,
                 "load_from_db": false,
@@ -918,9 +686,6 @@
                 "show": true,
                 "title_case": false,
                 "type": "str",
-<<<<<<< HEAD
-                "value": ""
-=======
                 "value": "what do you see?"
               },
               "return_message": {
@@ -941,7 +706,6 @@
                 "title_case": false,
                 "type": "bool",
                 "value": true
->>>>>>> 5f14aece
               },
               "sender": {
                 "advanced": true,
@@ -949,15 +713,8 @@
                 "dynamic": false,
                 "fileTypes": [],
                 "file_path": "",
-<<<<<<< HEAD
-                "info": "Type of sender.",
-                "input_types": [
-                  "Text"
-                ],
-=======
-                "info": "",
-                "input_types": ["Text"],
->>>>>>> 5f14aece
+                "info": "",
+                "input_types": ["Text"],
                 "list": true,
                 "load_from_db": false,
                 "multiline": false,
@@ -977,15 +734,8 @@
                 "dynamic": false,
                 "fileTypes": [],
                 "file_path": "",
-<<<<<<< HEAD
-                "info": "Name of the sender.",
-                "input_types": [
-                  "Text"
-                ],
-=======
-                "info": "",
-                "input_types": ["Text"],
->>>>>>> 5f14aece
+                "info": "",
+                "input_types": ["Text"],
                 "list": false,
                 "load_from_db": false,
                 "multiline": false,
@@ -1004,15 +754,8 @@
                 "dynamic": false,
                 "fileTypes": [],
                 "file_path": "",
-<<<<<<< HEAD
-                "info": "Session ID for the message.",
-                "input_types": [
-                  "Text"
-                ],
-=======
                 "info": "If provided, the message will be stored in the memory.",
                 "input_types": ["Text"],
->>>>>>> 5f14aece
                 "list": false,
                 "load_from_db": false,
                 "multiline": false,
@@ -1022,8 +765,7 @@
                 "required": false,
                 "show": true,
                 "title_case": false,
-                "type": "str",
-                "value": ""
+                "type": "str"
               }
             }
           },
